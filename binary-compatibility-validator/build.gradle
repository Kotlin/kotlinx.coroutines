--- conflicted
+++ resolved
@@ -13,11 +13,8 @@
     testCompile "org.jetbrains.kotlin:kotlin-test-junit:$kotlin_version"
 
     testArtifacts project(':kotlinx-coroutines-core')
-<<<<<<< HEAD
     testArtifacts project(':kotlinx-coroutines-test')
-=======
     testArtifacts project(':kotlinx-coroutines-debug')
->>>>>>> 054fcc2b
 
     testArtifacts project(':kotlinx-coroutines-reactive')
     testArtifacts project(':kotlinx-coroutines-reactor')
