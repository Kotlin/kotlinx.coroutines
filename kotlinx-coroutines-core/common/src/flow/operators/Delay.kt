/*
 * Copyright 2016-2020 JetBrains s.r.o. Use of this source code is governed by the Apache 2.0 license.
 */

@file:JvmMultifileClass
@file:JvmName("FlowKt")

package kotlinx.coroutines.flow

import kotlinx.coroutines.*
import kotlinx.coroutines.channels.*
import kotlinx.coroutines.flow.internal.*
import kotlinx.coroutines.selects.*
import kotlin.jvm.*
import kotlin.time.*

/**
 * Returns a flow that mirrors the original flow, but filters out values
 * that are followed by the newer values within the given [timeout][timeoutMillis].
 * The latest value is always emitted.
 *
 * Example:
 * ```
 * flow {
 *     emit(1)
 *     delay(90)
 *     emit(2)
 *     delay(90)
 *     emit(3)
 *     delay(1010)
 *     emit(4)
 *     delay(1010)
 *     emit(5)
 * }.debounce(1000)
 * ```
 * produces `3, 4, 5`.
 *
 * Note that the resulting flow does not emit anything as long as the original flow emits
 * items faster than every [timeoutMillis] milliseconds.
 */
@FlowPreview
public fun <T> Flow<T>.debounce(timeoutMillis: Long): Flow<T> {
    require(timeoutMillis > 0) { "Debounce timeout should be positive" }
    return scopedFlow { downstream ->
        // Actually Any, KT-30796
        val values = produce<Any?>(capacity = Channel.CONFLATED) {
            collect { value -> send(value ?: NULL) }
        }
        var lastValue: Any? = null
        while (lastValue !== DONE) {
            select<Unit> {
                // Should be receiveOrClosed when boxing issues are fixed
                values.onReceiveOrNull {
                    if (it == null) {
                        if (lastValue != null) downstream.emit(NULL.unbox(lastValue))
                        lastValue = DONE
                    } else {
                        lastValue = it
                    }
                }

                lastValue?.let { value ->
                    // set timeout when lastValue != null
                    onTimeout(timeoutMillis) {
                        lastValue = null // Consume the value
                        downstream.emit(NULL.unbox(value))
                    }
                }
            }
        }
    }
}

/**
 * Returns a flow that mirrors the original flow, but filters out values
 * that are followed by the newer values within the given [timeout].
 * The latest value is always emitted.
 *
 * Example:
 * ```
 * flow {
 *     emit(1)
 *     delay(90.milliseconds)
 *     emit(2)
 *     delay(90.milliseconds)
 *     emit(3)
 *     delay(1010.milliseconds)
 *     emit(4)
 *     delay(1010.milliseconds)
 *     emit(5)
 * }.debounce(1000.milliseconds)
 * ```
 * produces `3, 4, 5`.
 *
 * Note that the resulting flow does not emit anything as long as the original flow emits
 * items faster than every [timeout] milliseconds.
 */
@ExperimentalTime
@FlowPreview
public fun <T> Flow<T>.debounce(timeout: Duration): Flow<T> = debounce(timeout.toDelayMillis())

/**
 * Returns a flow that emits only the latest value emitted by the original flow during the given sampling [period][periodMillis].
 *
 * Example:
 * ```
 * flow {
 *     repeat(10) {
 *         emit(it)
 *         delay(50)
 *     }
 * }.sample(100)
 * ```
 * produces `1, 3, 5, 7, 9`.
 *
 * Note that the latest element is not emitted if it does not fit into the sampling window.
 */
@FlowPreview
public fun <T> Flow<T>.sample(periodMillis: Long): Flow<T> {
    return sample(flow {
        delay(periodMillis)
        while (true) {
            emit(Unit)
            delay(periodMillis)
        }
    })
}

/**
 * Returns a flow that emits only the latest value emitted by the original flow only when the [sampler] emits.
 *
 * Example:
 * ```
 * flow {
 *     repeat(10) {
 *         emit(it)
 *         delay(50)
 *     }
 * }.sampleBy(flow {
 *     repeat(10) {
 *         delay(100)
 *         emit(it)
 *     }
 * })
 *
 * ```
 * produces `0, 2, 4, 6, 8`.
 *
 * Note that the latest element is not emitted if it does not fit into the sampling window.
 */
public fun <T, R> Flow<T>.sample(sampler: Flow<R>): Flow<T> {
    return scopedFlow { downstream ->
        val values = produce<Any?>(capacity = Channel.CONFLATED) {
            // Actually Any, KT-30796
            collect { value -> send(value ?: NULL) }
        }
<<<<<<< HEAD

        val otherChannel = produce(capacity = 0) {
            sampler.collect {
                value -> send(value)
            }
        }
        var isDone = false
        var lastValue: Any? = null
        while (!isDone) {
            select<Unit> {
                values.onReceiveOrNull {
                    if (it == null) {
                        isDone = true
                        otherChannel.cancel(ChildCancelledException())
=======
        var lastValue: Any? = null
        val ticker = fixedPeriodTicker(periodMillis)
        while (lastValue !== DONE) {
            select<Unit> {
                values.onReceiveOrNull {
                    if (it == null) {
                        ticker.cancel(ChildCancelledException())
                        lastValue = DONE
>>>>>>> a172c48a
                    } else {
                        lastValue = it
                    }
                }

                // todo: shall be start sampling only when an element arrives or sample aways as here?
                otherChannel.onReceiveOrNull {
                    if(it != null) {
                        val value = lastValue ?: return@onReceiveOrNull
                        lastValue = null // Consume the value
                        downstream.emit(NULL.unbox(value))
                    }else{
                        isDone = true
                    }
                }
            }
        }
    }
}

/*
 * TODO this design (and design of the corresponding operator) depends on #540
 */
internal fun CoroutineScope.fixedPeriodTicker(delayMillis: Long, initialDelayMillis: Long = delayMillis): ReceiveChannel<Unit> {
    require(delayMillis >= 0) { "Expected non-negative delay, but has $delayMillis ms" }
    require(initialDelayMillis >= 0) { "Expected non-negative initial delay, but has $initialDelayMillis ms" }
    return produce(capacity = 0) {
        delay(initialDelayMillis)
        while (true) {
            channel.send(Unit)
            delay(delayMillis)
        }
    }
}

/**
 * Returns a flow that emits only the latest value emitted by the original flow during the given sampling [period].
 *
 * Example:
 * ```
 * flow {
 *     repeat(10) {
 *         emit(it)
 *         delay(50.milliseconds)
 *     }
 * }.sample(100.milliseconds)
 * ```
 * produces `1, 3, 5, 7, 9`.
 *
 * Note that the latest element is not emitted if it does not fit into the sampling window.
 */
@ExperimentalTime
@FlowPreview
public fun <T> Flow<T>.sample(period: Duration): Flow<T> = sample(period.toDelayMillis())<|MERGE_RESOLUTION|>--- conflicted
+++ resolved
@@ -154,7 +154,6 @@
             // Actually Any, KT-30796
             collect { value -> send(value ?: NULL) }
         }
-<<<<<<< HEAD
 
         val otherChannel = produce(capacity = 0) {
             sampler.collect {
@@ -163,22 +162,12 @@
         }
         var isDone = false
         var lastValue: Any? = null
-        while (!isDone) {
+        while (lastValue !== DONE) {
             select<Unit> {
                 values.onReceiveOrNull {
                     if (it == null) {
                         isDone = true
                         otherChannel.cancel(ChildCancelledException())
-=======
-        var lastValue: Any? = null
-        val ticker = fixedPeriodTicker(periodMillis)
-        while (lastValue !== DONE) {
-            select<Unit> {
-                values.onReceiveOrNull {
-                    if (it == null) {
-                        ticker.cancel(ChildCancelledException())
-                        lastValue = DONE
->>>>>>> a172c48a
                     } else {
                         lastValue = it
                     }
