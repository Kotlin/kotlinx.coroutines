/*
 * Copyright 2016-2020 JetBrains s.r.o. Use of this source code is governed by the Apache 2.0 license.
 */

@file:JvmMultifileClass
@file:JvmName("FlowKt")

package kotlinx.coroutines.flow

import kotlinx.coroutines.*
import kotlinx.coroutines.channels.*
import kotlinx.coroutines.flow.internal.*
import kotlinx.coroutines.selects.*
import kotlin.coroutines.*
import kotlin.jvm.*
import kotlin.time.*

/* Scaffolding for Knit code examples
<!--- TEST_NAME FlowDelayTest -->
<!--- PREFIX .*-duration-.*
@file:OptIn(ExperimentalTime::class)
----- INCLUDE .*-duration-.*
import kotlin.time.*
----- INCLUDE .*
import kotlinx.coroutines.*
import kotlinx.coroutines.flow.*

fun main() = runBlocking {
----- SUFFIX .*
.toList().joinToString().let { println(it) } }
-->
*/

/**
 * Returns a flow that mirrors the original flow, but filters out values
 * that are followed by the newer values within the given [timeout][timeoutMillis].
 * The latest value is always emitted.
 *
 * Example:
 *
 * ```kotlin
 * flow {
 *     emit(1)
 *     delay(90)
 *     emit(2)
 *     delay(90)
 *     emit(3)
 *     delay(1010)
 *     emit(4)
 *     delay(1010)
 *     emit(5)
 * }.debounce(1000)
 * ```
 * <!--- KNIT example-delay-01.kt -->
 *
 * produces the following emissions
 *
 * ```text
 * 3, 4, 5
 * ```
 * <!--- TEST -->
 *
 * Note that the resulting flow does not emit anything as long as the original flow emits
 * items faster than every [timeoutMillis] milliseconds.
 */
@FlowPreview
public fun <T> Flow<T>.debounce(timeoutMillis: Long): Flow<T> {
    require(timeoutMillis >= 0L) { "Debounce timeout should not be negative" }
    if (timeoutMillis == 0L) return this
    return debounceInternal { timeoutMillis }
}

/**
 * Returns a flow that mirrors the original flow, but filters out values
 * that are followed by the newer values within the given [timeout][timeoutMillis].
 * The latest value is always emitted.
 *
 * A variation of [debounce] that allows specifying the timeout value dynamically.
 *
 * Example:
 * ```
 * flow {
 *     emit(1)
 *     delay(90)
 *     emit(2)
 *     delay(90)
 *     emit(3)
 *     delay(1010)
 *     emit(4)
 *     delay(1010)
 *     emit(5)
 * }.debounce {
 *     if (it == 1) {
 *         0L
 *     } else {
 *         1000L
 *     }
 * }
 * ```
 * produces `1, 3, 4, 5`.
 *
 * Note that the resulting flow does not emit anything as long as the original flow emits
 * items faster than every [timeoutMillis] milliseconds.
 *
 * @param timeoutMillis [T] is the emitted value and the return value is timeout in milliseconds.
 */
@FlowPreview
public fun <T> Flow<T>.debounce(timeoutMillis: (T) -> Long): Flow<T> =
    debounceInternal { emittedItem ->
        timeoutMillis(emittedItem)
    }

/**
 * Returns a flow that mirrors the original flow, but filters out values
 * that are followed by the newer values within the given [timeout].
 * The latest value is always emitted.
 *
 * Example:
 *
 * ```kotlin
 * flow {
 *     emit(1)
 *     delay(90.milliseconds)
 *     emit(2)
 *     delay(90.milliseconds)
 *     emit(3)
 *     delay(1010.milliseconds)
 *     emit(4)
 *     delay(1010.milliseconds)
 *     emit(5)
 * }.debounce(1000.milliseconds)
 * ```
 * <!--- KNIT example-delay-duration-01.kt -->
 *
 * produces the following emissions
 *
 * ```text
 * 3, 4, 5
 * ```
 * <!--- TEST -->
 *
 * Note that the resulting flow does not emit anything as long as the original flow emits
 * items faster than every [timeout] milliseconds.
 */
@ExperimentalTime
@FlowPreview
public fun <T> Flow<T>.debounceWithDuration(timeout: Duration): Flow<T> = debounce(timeout.toDelayMillis())

/**
 * Returns a flow that mirrors the original flow, but filters out values
 * that are followed by the newer values within the given [timeout].
 * The latest value is always emitted.
 *
 * A variation of [debounceWithDuration] that allows specifying the timeout value dynamically.
 *
 * Example:
 * ```
 * flow {
 *     emit(1)
 *     delay(90.milliseconds)
 *     emit(2)
 *     delay(90.milliseconds)
 *     emit(3)
 *     delay(1010.milliseconds)
 *     emit(4)
 *     delay(1010.milliseconds)
 *     emit(5)
 * }.debounce {
 *     if (it == 1) {
 *         0.milliseconds
 *     } else {
 *         1000.milliseconds
 *     }
 * }
 * ```
 * produces `1, 3, 4, 5`.
 *
 * Note that the resulting flow does not emit anything as long as the original flow emits
 * items faster than every [timeout] milliseconds.
 *
 * @param timeout [T] is the emitted value and the return value is timeout in [Duration].
 */
@ExperimentalTime
@FlowPreview
public fun <T> Flow<T>.debounceWithDuration(timeout: (T) -> Duration): Flow<T> =
    debounceInternal { emittedItem ->
        timeout(emittedItem).toDelayMillis()
    }

private fun <T> Flow<T>.debounceInternal(timeoutMillisSelector: (T) -> Long) : Flow<T> =
    scopedFlow { downstream ->
        // Actually Any, KT-30796
        val values = produce<Any?>(capacity = 0) {
            collect { value -> send(value ?: NULL) }
        }
        var lastValue: Any? = null
        while (lastValue !== DONE) {
            select<Unit> {
                // Give a chance to consume lastValue first before onReceiveOrNull receives a new value
                lastValue?.let { value ->
                    val unboxedValue: T = NULL.unbox(value)
                    val timeoutMillis = timeoutMillisSelector(unboxedValue)
                    require(timeoutMillis >= 0L) { "Debounce timeout should not be negative" }

                    if (timeoutMillis == 0L) {
                        lastValue = null
                        runBlocking {
                            launch { downstream.emit(unboxedValue) }
                        }
                    } else {
                        // Set timeout when lastValue != null
                        onTimeout(timeoutMillis) {
                            lastValue = null // Consume the value
                            downstream.emit(unboxedValue)
                        }
                    }
                }

                // Should be receiveOrClosed when boxing issues are fixed
                values.onReceiveOrNull {
                    if (it == null) {
                        if (lastValue != null) downstream.emit(NULL.unbox(lastValue))
                        lastValue = DONE
                    } else {
                        lastValue = it
                    }
                }
            }
        }
    }

/**
 * Returns a flow that emits only the latest value emitted by the original flow during the given sampling [period][periodMillis].
 *
 * Example:
 *
 * ```kotlin
 * flow {
 *     repeat(10) {
 *         emit(it)
 *         delay(110)
 *     }
 * }.sample(200)
 * ```
 * <!--- KNIT example-delay-02.kt -->
 *
 * produces the following emissions
 *
 * ```text
 * 1, 3, 5, 7, 9
 * ```
<<<<<<< HEAD
 * produces `1, 3, 5, 7, 9`.
 *
=======
 * <!--- TEST -->
 * 
>>>>>>> 3f108cbf
 * Note that the latest element is not emitted if it does not fit into the sampling window.
 */
@FlowPreview
public fun <T> Flow<T>.sample(periodMillis: Long): Flow<T> {
    require(periodMillis > 0) { "Sample period should be positive" }
    return scopedFlow { downstream ->
        val values = produce<Any?>(capacity = Channel.CONFLATED) {
            // Actually Any, KT-30796
            collect { value -> send(value ?: NULL) }
        }
        var lastValue: Any? = null
        val ticker = fixedPeriodTicker(periodMillis)
        while (lastValue !== DONE) {
            select<Unit> {
                values.onReceiveOrNull {
                    if (it == null) {
                        ticker.cancel(ChildCancelledException())
                        lastValue = DONE
                    } else {
                        lastValue = it
                    }
                }

                // todo: shall be start sampling only when an element arrives or sample aways as here?
                ticker.onReceive {
                    val value = lastValue ?: return@onReceive
                    lastValue = null // Consume the value
                    downstream.emit(NULL.unbox(value))
                }
            }
        }
    }
}

/*
 * TODO this design (and design of the corresponding operator) depends on #540
 */
internal fun CoroutineScope.fixedPeriodTicker(delayMillis: Long, initialDelayMillis: Long = delayMillis): ReceiveChannel<Unit> {
    require(delayMillis >= 0) { "Expected non-negative delay, but has $delayMillis ms" }
    require(initialDelayMillis >= 0) { "Expected non-negative initial delay, but has $initialDelayMillis ms" }
    return produce(capacity = 0) {
        delay(initialDelayMillis)
        while (true) {
            channel.send(Unit)
            delay(delayMillis)
        }
    }
}

/**
 * Returns a flow that emits only the latest value emitted by the original flow during the given sampling [period].
 *
 * Example:
 *
 * ```kotlin
 * flow {
 *     repeat(10) {
 *         emit(it)
 *         delay(110.milliseconds)
 *     }
 * }.sample(200.milliseconds)
 * ```
 * <!--- KNIT example-delay-duration-02.kt -->
 *
 * produces the following emissions
 *
 * ```text
 * 1, 3, 5, 7, 9
 * ```
 * <!--- TEST -->
 *
 * Note that the latest element is not emitted if it does not fit into the sampling window.
 */
@ExperimentalTime
@FlowPreview
public fun <T> Flow<T>.sample(period: Duration): Flow<T> = sample(period.toDelayMillis())<|MERGE_RESOLUTION|>--- conflicted
+++ resolved
@@ -11,7 +11,6 @@
 import kotlinx.coroutines.channels.*
 import kotlinx.coroutines.flow.internal.*
 import kotlinx.coroutines.selects.*
-import kotlin.coroutines.*
 import kotlin.jvm.*
 import kotlin.time.*
 
@@ -78,7 +77,8 @@
  * A variation of [debounce] that allows specifying the timeout value dynamically.
  *
  * Example:
- * ```
+ *
+ * ```kotlin
  * flow {
  *     emit(1)
  *     delay(90)
@@ -97,7 +97,14 @@
  *     }
  * }
  * ```
- * produces `1, 3, 4, 5`.
+ * <!--- KNIT example-delay-02.kt -->
+ *
+ * produces the following emissions
+ *
+ * ```text
+ * 1, 3, 4, 5
+ * ```
+ * <!--- TEST -->
  *
  * Note that the resulting flow does not emit anything as long as the original flow emits
  * items faster than every [timeoutMillis] milliseconds.
@@ -154,7 +161,8 @@
  * A variation of [debounceWithDuration] that allows specifying the timeout value dynamically.
  *
  * Example:
- * ```
+ *
+ * ```kotlin
  * flow {
  *     emit(1)
  *     delay(90.milliseconds)
@@ -173,7 +181,14 @@
  *     }
  * }
  * ```
- * produces `1, 3, 4, 5`.
+ * <!--- KNIT example-delay-duration-02.kt -->
+ *
+ * produces the following emissions
+ *
+ * ```text
+ * 1, 3, 4, 5
+ * ```
+ * <!--- TEST -->
  *
  * Note that the resulting flow does not emit anything as long as the original flow emits
  * items faster than every [timeout] milliseconds.
@@ -242,20 +257,15 @@
  *     }
  * }.sample(200)
  * ```
- * <!--- KNIT example-delay-02.kt -->
+ * <!--- KNIT example-delay-03.kt -->
  *
  * produces the following emissions
  *
  * ```text
  * 1, 3, 5, 7, 9
  * ```
-<<<<<<< HEAD
- * produces `1, 3, 5, 7, 9`.
- *
-=======
  * <!--- TEST -->
  * 
->>>>>>> 3f108cbf
  * Note that the latest element is not emitted if it does not fit into the sampling window.
  */
 @FlowPreview
@@ -318,7 +328,7 @@
  *     }
  * }.sample(200.milliseconds)
  * ```
- * <!--- KNIT example-delay-duration-02.kt -->
+ * <!--- KNIT example-delay-duration-03.kt -->
  *
  * produces the following emissions
  *
