--- conflicted
+++ resolved
@@ -267,11 +267,7 @@
  * ```text
  * 1, 3, 5, 7, 9
  * ```
-<<<<<<< HEAD
- * produces `1, 3, 5, 7, 9`.
-=======
- * <!--- TEST -->
->>>>>>> f9652292
+ * <!--- TEST -->
  *
  * Note that the latest element is not emitted if it does not fit into the sampling window.
  */
@@ -322,15 +318,6 @@
         var lastValue: Any? = null
         while (lastValue !== DONE) {
             select<Unit> {
-<<<<<<< HEAD
-                values.onReceiveOrNull {
-                    if (it == null) {
-                        lastValue = DONE
-                        otherChannel.cancel(ChildCancelledException())
-                    } else {
-                        lastValue = it
-                    }
-=======
                 values.onReceiveCatching { result ->
                     result
                         .onSuccess { lastValue = it }
@@ -339,8 +326,8 @@
                             ticker.cancel(ChildCancelledException())
                             lastValue = DONE
                         }
->>>>>>> f9652292
                 }
+
                 otherChannel.onReceiveOrNull {
                     if(it != null) {
                         val value = lastValue ?: return@onReceiveOrNull
