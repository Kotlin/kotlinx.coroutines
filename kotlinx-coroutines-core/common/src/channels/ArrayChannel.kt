--- conflicted
+++ resolved
@@ -23,15 +23,10 @@
     /**
      * Buffer capacity.
      */
-<<<<<<< HEAD
     private val capacity: Int,
-    private val onBufferOverflow: BufferOverflow
-) : AbstractChannel<E>() {
-=======
-    val capacity: Int,
+    private val onBufferOverflow: BufferOverflow,
     onUndeliveredElement: OnUndeliveredElement<E>?
 ) : AbstractChannel<E>(onUndeliveredElement) {
->>>>>>> 8773a269
     init {
         // This check is actually used by the Channel(...) constructor function which checks only for known
         // capacities and calls ArrayChannel constructor for everything else.
