--- conflicted
+++ resolved
@@ -1015,15 +1015,11 @@
 
 @JvmField
 @SharedImmutable
-<<<<<<< HEAD
-internal val OFFER_SUCCESS = Symbol("OFFER_SUCCESS")
-=======
 internal val EMPTY = Symbol("EMPTY") // marker for Conflated & Buffered channels
 
 @JvmField
 @SharedImmutable
-internal val OFFER_SUCCESS: Any = Symbol("OFFER_SUCCESS")
->>>>>>> 8773a269
+internal val OFFER_SUCCESS = Symbol("OFFER_SUCCESS")
 
 @JvmField
 @SharedImmutable
