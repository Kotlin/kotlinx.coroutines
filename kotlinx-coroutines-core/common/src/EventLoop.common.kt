/*
 * Copyright 2016-2021 JetBrains s.r.o. Use of this source code is governed by the Apache 2.0 license.
 */

package kotlinx.coroutines

import kotlinx.atomicfu.*
import kotlinx.coroutines.internal.*
import kotlin.coroutines.*
import kotlin.jvm.*
import kotlin.native.concurrent.*

/**
 * Extended by [CoroutineDispatcher] implementations that have event loop inside and can
 * be asked to process next event from their event queue.
 *
 * It may optionally implement [Delay] interface and support time-scheduled tasks.
 * It is created or pigged back onto (see [ThreadLocalEventLoop])
 * by `runBlocking` and by [Dispatchers.Unconfined].
 *
 * @suppress **This an internal API and should not be used from general code.**
 */
internal abstract class EventLoop : CoroutineDispatcher() {
    /**
     * Counts the number of nested `runBlocking` and [Dispatchers.Unconfined] that use this event loop.
     */
    private var useCount = 0L

    /**
     * Set to true on any use by `runBlocking`, because it potentially leaks this loop to other threads, so
     * this instance must be properly shutdown. We don't need to shutdown event loop that was used solely
     * by [Dispatchers.Unconfined] -- it can be left as [ThreadLocalEventLoop] and reused next time.
     */
    private var shared = false

    /**
     * Queue used by [Dispatchers.Unconfined] tasks.
     * These tasks are thread-local for performance and take precedence over the rest of the queue.
     */
    private var unconfinedQueue: ArrayQueue<DispatchedTask<*>>? = null

    /**
     * Processes next event in this event loop.
     *
     * The result of this function is to be interpreted like this:
     * * `<= 0` -- there are potentially more events for immediate processing;
     * * `> 0` -- a number of nanoseconds to wait for next scheduled event;
     * * [Long.MAX_VALUE] -- no more events.
     *
     * **NOTE**: Must be invoked only from the event loop's thread
     *          (no check for performance reasons, may be added in the future).
     */
    public open fun processNextEvent(): Long {
        if (!processUnconfinedEvent()) return Long.MAX_VALUE
        return 0
    }

    protected open val isEmpty: Boolean get() = isUnconfinedQueueEmpty

    protected open val nextTime: Long
        get() {
            val queue = unconfinedQueue ?: return Long.MAX_VALUE
            return if (queue.isEmpty) Long.MAX_VALUE else 0L
        }

    public fun processUnconfinedEvent(): Boolean {
        val queue = unconfinedQueue ?: return false
        val task = queue.removeFirstOrNull() ?: return false
        task.run()
        return true
    }
    /**
     * Returns `true` if the invoking `runBlocking(context) { ... }` that was passed this event loop in its context
     * parameter should call [processNextEvent] for this event loop (otherwise, it will process thread-local one).
     * By default, event loop implementation is thread-local and should not processed in the context
     * (current thread's event loop should be processed instead).
     */
    public open fun shouldBeProcessedFromContext(): Boolean = false

    /**
     * Dispatches task whose dispatcher returned `false` from [CoroutineDispatcher.isDispatchNeeded]
     * into the current event loop.
     */
    public fun dispatchUnconfined(task: DispatchedTask<*>) {
        val queue = unconfinedQueue ?:
            ArrayQueue<DispatchedTask<*>>().also { unconfinedQueue = it }
        queue.addLast(task)
    }

    public val isActive: Boolean
        get() = useCount > 0

    public val isUnconfinedLoopActive: Boolean
        get() = useCount >= delta(unconfined = true)

    // May only be used from the event loop's thread
    public val isUnconfinedQueueEmpty: Boolean
        get() = unconfinedQueue?.isEmpty ?: true

    private fun delta(unconfined: Boolean) =
        if (unconfined) (1L shl 32) else 1L

    fun incrementUseCount(unconfined: Boolean = false) {
        useCount += delta(unconfined)
        if (!unconfined) shared = true 
    }

    fun decrementUseCount(unconfined: Boolean = false) {
        useCount -= delta(unconfined)
        if (useCount > 0) return
        assert { useCount == 0L } // "Extra decrementUseCount"
        if (shared) {
            // shut it down and remove from ThreadLocalEventLoop
            shutdown()
        }
    }

    final override fun limitedParallelism(parallelism: Int): CoroutineDispatcher {
        parallelism.checkParallelism()
        return this
    }

    open fun shutdown() {}
}

@ThreadLocal
internal object ThreadLocalEventLoop {
    private val ref = CommonThreadLocal<EventLoop?>()

    internal val eventLoop: EventLoop
        get() = ref.get() ?: createEventLoop().also { ref.set(it) }

    internal fun currentOrNull(): EventLoop? =
        ref.get()

    internal fun resetEventLoop() {
        ref.set(null)
    }

    internal fun setEventLoop(eventLoop: EventLoop) {
        ref.set(eventLoop)
    }
}

@SharedImmutable
private val DISPOSED_TASK = Symbol("REMOVED_TASK")

// results for scheduleImpl
private const val SCHEDULE_OK = 0
private const val SCHEDULE_COMPLETED = 1
private const val SCHEDULE_DISPOSED = 2

private const val MS_TO_NS = 1_000_000L
private const val MAX_MS = Long.MAX_VALUE / MS_TO_NS

/**
 * First-line overflow protection -- limit maximal delay.
 * Delays longer than this one (~146 years) are considered to be delayed "forever".
 */
private const val MAX_DELAY_NS = Long.MAX_VALUE / 2

internal fun delayToNanos(timeMillis: Long): Long = when {
    timeMillis <= 0 -> 0L
    timeMillis >= MAX_MS -> Long.MAX_VALUE
    else -> timeMillis * MS_TO_NS
}

internal fun delayNanosToMillis(timeNanos: Long): Long =
    timeNanos / MS_TO_NS

@SharedImmutable
private val CLOSED_EMPTY = Symbol("CLOSED_EMPTY")

private typealias Queue<T> = LockFreeTaskQueueCore<T>

internal expect abstract class EventLoopImplPlatform() : EventLoop {
    // Called to unpark this event loop's thread
    protected fun unpark()

    // Called to reschedule to DefaultExecutor when this event loop is complete
    protected fun reschedule(now: Long, delayedTask: EventLoopImplBase.DelayedTask)
}

internal abstract class EventLoopImplBase: EventLoopImplPlatform(), Delay {
    // null | CLOSED_EMPTY | task | Queue<Runnable>
    private val _queue = atomic<Any?>(null)

    // Allocated only only once
    private val _delayed = atomic<DelayedTaskQueue?>(null)

    private val _isCompleted = atomic(false)
    private var isCompleted
        get() = _isCompleted.value
        set(value) { _isCompleted.value = value }

    override val isEmpty: Boolean get() {
        if (!isUnconfinedQueueEmpty) return false
        val delayed = _delayed.value
        if (delayed != null && !delayed.isEmpty) return false
        return when (val queue = _queue.value) {
            null -> true
            is Queue<*> -> queue.isEmpty
            else -> queue === CLOSED_EMPTY
        }
    }

    protected override val nextTime: Long
        get() {
            if (super.nextTime == 0L) return 0L
            val queue = _queue.value
            when {
                queue === null -> {} // empty queue -- proceed
                queue is Queue<*> -> if (!queue.isEmpty) return 0 // non-empty queue
                queue === CLOSED_EMPTY -> return Long.MAX_VALUE // no more events -- closed
                else -> return 0 // non-empty queue
            }
            val nextDelayedTask = _delayed.value?.peek() ?: return Long.MAX_VALUE
            return (nextDelayedTask.nanoTime - nanoTime()).coerceAtLeast(0)
        }

    override fun shutdown() {
        // Clean up thread-local reference here -- this event loop is shutting down
        ThreadLocalEventLoop.resetEventLoop()
        // We should signal that this event loop should not accept any more tasks
        // and process queued events (that could have been added after last processNextEvent)
        isCompleted = true
        closeQueue()
        // complete processing of all queued tasks
        while (processNextEvent() <= 0) { /* spin */ }
        // reschedule the rest of delayed tasks
        rescheduleAllDelayed()
    }

    public override fun scheduleResumeAfterDelay(timeMillis: Long, continuation: CancellableContinuation<Unit>) {
        val timeNanos = delayToNanos(timeMillis)
        if (timeNanos < MAX_DELAY_NS) {
            val now = nanoTime()
            DelayedResumeTask(now + timeNanos, continuation).also { task ->
                continuation.disposeOnCancellation(task)
                schedule(now, task)
            }
        }
    }

    protected fun scheduleInvokeOnTimeout(timeMillis: Long, block: Runnable): DisposableHandle {
        val timeNanos = delayToNanos(timeMillis)
        return if (timeNanos < MAX_DELAY_NS) {
            val now = nanoTime()
            DelayedRunnableTask(now + timeNanos, block).also { task ->
                schedule(now, task)
            }
        } else {
            NonDisposableHandle
        }
    }

    override fun processNextEvent(): Long {
        // unconfined events take priority
        if (processUnconfinedEvent()) return 0
        // queue all delayed tasks that are due to be executed
        val delayed = _delayed.value
        if (delayed != null && !delayed.isEmpty) {
            val now = nanoTime()
            while (true) {
                // make sure that moving from delayed to queue removes from delayed only after it is added to queue
                // to make sure that 'isEmpty' and `nextTime` that check both of them
                // do not transiently report that both delayed and queue are empty during move
                delayed.removeFirstIf {
                    if (it.timeToExecute(now)) {
                        enqueueImpl(it)
                    } else
                        false
                } ?: break // quit loop when nothing more to remove or enqueueImpl returns false on "isComplete"
            }
        }
        // then process one event from queue
        val task = dequeue()
        if (task != null) {
            platformAutoreleasePool { task.run() }
            return 0
        }
        return nextTime
    }

    public final override fun dispatch(context: CoroutineContext, block: Runnable) = enqueue(block)

    open fun enqueue(task: Runnable) {
        if (enqueueImpl(task)) {
            // todo: we should unpark only when this delayed task became first in the queue
            unpark()
        } else {
            DefaultExecutor.enqueue(task)
        }
    }

    @Suppress("UNCHECKED_CAST")
    private fun enqueueImpl(task: Runnable): Boolean {
        _queue.loop { queue ->
            if (isCompleted) return false // fail fast if already completed, may still add, but queues will close
            when (queue) {
                null -> if (_queue.compareAndSet(null, task)) return true
                is Queue<*> -> {
                    when ((queue as Queue<Runnable>).addLast(task)) {
                        Queue.ADD_SUCCESS -> return true
                        Queue.ADD_CLOSED -> return false
                        Queue.ADD_FROZEN -> _queue.compareAndSet(queue, queue.next())
                    }
                }
                else -> when {
                    queue === CLOSED_EMPTY -> return false
                    else -> {
                        // update to full-blown queue to add one more
                        val newQueue = Queue<Runnable>(Queue.INITIAL_CAPACITY, singleConsumer = true)
                        newQueue.addLast(queue as Runnable)
                        newQueue.addLast(task)
                        if (_queue.compareAndSet(queue, newQueue)) return true
                    }
                }
            }
        }
    }

    @Suppress("UNCHECKED_CAST")
    private fun dequeue(): Runnable? {
        _queue.loop { queue ->
            when (queue) {
                null -> return null
                is Queue<*> -> {
                    val result = (queue as Queue<Runnable>).removeFirstOrNull()
                    if (result !== Queue.REMOVE_FROZEN) return result as Runnable?
                    _queue.compareAndSet(queue, queue.next())
                }
                else -> when {
                    queue === CLOSED_EMPTY -> return null
                    else -> if (_queue.compareAndSet(queue, null)) return queue as Runnable
                }
            }
        }
    }

    private fun closeQueue() {
        assert { isCompleted }
        _queue.loop { queue ->
            when (queue) {
                null -> if (_queue.compareAndSet(null, CLOSED_EMPTY)) return
                is Queue<*> -> {
                    queue.close()
                    return
                }
                else -> when {
                    queue === CLOSED_EMPTY -> return
                    else -> {
                        // update to full-blown queue to close
                        val newQueue = Queue<Runnable>(Queue.INITIAL_CAPACITY, singleConsumer = true)
                        newQueue.addLast(queue as Runnable)
                        if (_queue.compareAndSet(queue, newQueue)) return
                    }
                }
            }
        }

    }

    public fun schedule(now: Long, delayedTask: DelayedTask) {
        when (scheduleImpl(now, delayedTask)) {
            SCHEDULE_OK -> if (shouldUnpark(delayedTask)) unpark()
            SCHEDULE_COMPLETED -> reschedule(now, delayedTask)
            SCHEDULE_DISPOSED -> {} // do nothing -- task was already disposed
            else -> error("unexpected result")
        }
    }

    private fun shouldUnpark(task: DelayedTask): Boolean = _delayed.value?.peek() === task

    private fun scheduleImpl(now: Long, delayedTask: DelayedTask): Int {
        if (isCompleted) return SCHEDULE_COMPLETED
        val delayedQueue = _delayed.value ?: run {
            _delayed.compareAndSet(null, DelayedTaskQueue(now))
            _delayed.value!!
        }
        return delayedTask.scheduleTask(now, delayedQueue, this)
    }

    // It performs "hard" shutdown for test cleanup purposes
    protected fun resetAll() {
        _queue.value = null
        _delayed.value = null
    }

    // This is a "soft" (normal) shutdown
    private fun rescheduleAllDelayed() {
        val now = nanoTime()
        while (true) {
            /*
             * `removeFirstOrNull` below is the only operation on DelayedTask & ThreadSafeHeap that is not
             * synchronized on DelayedTask itself. All other operation are synchronized both on
             * DelayedTask & ThreadSafeHeap instances (in this order). It is still safe, because `dispose`
             * first removes DelayedTask from the heap (under synchronization) then
             * assign "_heap = DISPOSED_TASK", so there cannot be ever a race to _heap reference update.
             */
            val delayedTask = _delayed.value?.removeFirstOrNull() ?: break
            reschedule(now, delayedTask)
        }
    }

    internal abstract class DelayedTask(
        /**
         * This field can be only modified in [scheduleTask] before putting this DelayedTask
         * into heap to avoid overflow and corruption of heap data structure.
         */
        @JvmField var nanoTime: Long
    ) : Runnable, Comparable<DelayedTask>, DisposableHandle, ThreadSafeHeapNode {
        private var _heap: Any? = null // null | ThreadSafeHeap | DISPOSED_TASK

        override var heap: ThreadSafeHeap<*>?
            get() = _heap as? ThreadSafeHeap<*>
            set(value) {
                require(_heap !== DISPOSED_TASK) // this can never happen, it is always checked before adding/removing
                _heap = value
            }

        override var index: Int = -1

        override fun compareTo(other: DelayedTask): Int {
            val dTime = nanoTime - other.nanoTime
            return when {
                dTime > 0 -> 1
                dTime < 0 -> -1
                else -> 0
            }
        }

        fun timeToExecute(now: Long): Boolean = now - nanoTime >= 0L

        @Synchronized
        fun scheduleTask(now: Long, delayed: DelayedTaskQueue, eventLoop: EventLoopImplBase): Int {
            if (_heap === DISPOSED_TASK) return SCHEDULE_DISPOSED // don't add -- was already disposed
            delayed.addLastIf(this) { firstTask ->
                if (eventLoop.isCompleted) return SCHEDULE_COMPLETED // non-local return from scheduleTask
                /**
                 * We are about to add new task and we have to make sure that [DelayedTaskQueue]
                 * invariant is maintained. The code in this lambda is additionally executed under
                 * the lock of [DelayedTaskQueue] and working with [DelayedTaskQueue.timeNow] here is thread-safe.
                 */
                if (firstTask == null) {
                    /**
                     * When adding the first delayed task we simply update queue's [DelayedTaskQueue.timeNow] to
                     * the current now time even if that means "going backwards in time". This makes the structure
                     * self-correcting in spite of wild jumps in `nanoTime()` measurements once all delayed tasks
                     * are removed from the delayed queue for execution.
                     */
                    delayed.timeNow = now
                } else {
                    /**
                     * Carefully update [DelayedTaskQueue.timeNow] so that it does not sweep past first's tasks time
                     * and only goes forward in time. We cannot let it go backwards in time or invariant can be
                     * violated for tasks that were already scheduled.
                     */
                    val firstTime = firstTask.nanoTime
                    // compute min(now, firstTime) using a wrap-safe check
                    val minTime = if (firstTime - now >= 0) now else firstTime
                    // update timeNow only when going forward in time
                    if (minTime - delayed.timeNow > 0) delayed.timeNow = minTime
                }
                /**
                 * Here [DelayedTaskQueue.timeNow] was already modified and we have to double-check that newly added
                 * task does not violate [DelayedTaskQueue] invariant because of that. Note also that this scheduleTask
                 * function can be called to reschedule from one queue to another and this might be another reason
                 * where new task's time might now violate invariant.
                 * We correct invariant violation (if any) by simply changing this task's time to now.
                 */
                if (nanoTime - delayed.timeNow < 0) nanoTime = delayed.timeNow
                true
            }
            return SCHEDULE_OK
        }

        @Synchronized
        final override fun dispose() {
            val heap = _heap
            if (heap === DISPOSED_TASK) return // already disposed
            @Suppress("UNCHECKED_CAST")
            (heap as? DelayedTaskQueue)?.remove(this) // remove if it is in heap (first)
            _heap = DISPOSED_TASK // never add again to any heap
        }

        override fun toString(): String = "Delayed[nanos=$nanoTime]"
    }

    private inner class DelayedResumeTask(
        nanoTime: Long,
        private val cont: CancellableContinuation<Unit>
    ) : DelayedTask(nanoTime) {
        override fun run() { with(cont) { resumeUndispatched(Unit) } }
        override fun toString(): String = super.toString() + cont.toString()
    }

    private class DelayedRunnableTask(
        nanoTime: Long,
        private val block: Runnable
    ) : DelayedTask(nanoTime) {
        override fun run() { block.run() }
        override fun toString(): String = super.toString() + block.toString()
    }

    /**
     * Delayed task queue maintains stable time-comparision invariant despite potential wraparounds in
     * long nano time measurements by maintaining last observed [timeNow]. It protects the integrity of the
     * heap data structure in spite of potential non-monotonicity of `nanoTime()` source.
     * The invariant is that for every scheduled [DelayedTask]:
     *
     * ```
     * delayedTask.nanoTime - timeNow >= 0
     * ```
     *
     * So the comparison of scheduled tasks via [DelayedTask.compareTo] is always stable as
     * scheduled [DelayedTask.nanoTime] can be at most [Long.MAX_VALUE] apart. This invariant is maintained when
     * new tasks are added by [DelayedTask.scheduleTask] function and it cannot be violated when tasks are removed
     * (so there is nothing special to do there).
     */
    internal class DelayedTaskQueue(
        @JvmField var timeNow: Long
    ) : ThreadSafeHeap<DelayedTask>()
}

internal expect fun createEventLoop(): EventLoop

internal expect fun nanoTime(): Long

internal expect object DefaultExecutor {
    public fun enqueue(task: Runnable)
<<<<<<< HEAD
}

/**
 * Used by Darwin targets to wrap a [Runnable.run] call in an Objective-C Autorelease Pool. It is a no-op on JVM, JS and
 * non-Darwin native targets.
 *
 * Coroutines on Darwin targets can call into the Objective-C world, where a callee may push a to-be-returned object to
 * the Autorelease Pool, so as to avoid a premature ARC release before it reaches the caller. This means the pool must
 * be eventually drained to avoid leaks. Since Kotlin Coroutines does not use [NSRunLoop], which provides automatic
 * pool management, it must manage the pool creation and pool drainage manually.
 */
internal expect inline fun platformAutoreleasePool(crossinline block: () -> Unit)
=======
}
>>>>>>> 1004f395
<|MERGE_RESOLUTION|>--- conflicted
+++ resolved
@@ -529,7 +529,6 @@
 
 internal expect object DefaultExecutor {
     public fun enqueue(task: Runnable)
-<<<<<<< HEAD
 }
 
 /**
@@ -541,7 +540,4 @@
  * be eventually drained to avoid leaks. Since Kotlin Coroutines does not use [NSRunLoop], which provides automatic
  * pool management, it must manage the pool creation and pool drainage manually.
  */
-internal expect inline fun platformAutoreleasePool(crossinline block: () -> Unit)
-=======
-}
->>>>>>> 1004f395
+internal expect inline fun platformAutoreleasePool(crossinline block: () -> Unit)