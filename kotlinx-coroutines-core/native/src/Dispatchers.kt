--- conflicted
+++ resolved
@@ -4,12 +4,6 @@
 
 package kotlinx.coroutines
 
-<<<<<<< HEAD
-public actual object Dispatchers {
-    public actual val Default: CoroutineDispatcher = createDefaultDispatcher()
-    public actual val Main: MainCoroutineDispatcher = createMainDispatcher(Default)
-    public actual val Unconfined: CoroutineDispatcher get() = kotlinx.coroutines.Unconfined
-=======
 import kotlin.coroutines.*
 
 /** Not inside [Dispatchers], as otherwise mutating this throws an `InvalidMutabilityException`. */
@@ -21,7 +15,7 @@
         get() = injectedMainDispatcher ?: mainDispatcher
     public actual val Unconfined: CoroutineDispatcher get() = kotlinx.coroutines.Unconfined // Avoid freezing
 
-    private val mainDispatcher = NativeMainDispatcher(Default)
+    private val mainDispatcher = createMainDispatcher(Default)
 
     @PublishedApi
     internal fun injectMain(dispatcher: MainCoroutineDispatcher) {
@@ -32,6 +26,5 @@
     internal fun resetInjectedMain() {
         injectedMainDispatcher = null
     }
->>>>>>> 1004f395
 }
 internal expect fun createMainDispatcher(default: CoroutineDispatcher): MainCoroutineDispatcher
