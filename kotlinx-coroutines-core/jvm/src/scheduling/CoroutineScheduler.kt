--- conflicted
+++ resolved
@@ -903,7 +903,6 @@
              * * Check if our queue has one (maybe mixed in with CPU tasks)
              * * Poll global and try steal
              */
-<<<<<<< HEAD
             return findBlockingTask()
         }
 
@@ -917,11 +916,6 @@
             return localQueue.pollCpu()
                 ?: globalBlockingQueue.removeFirstOrNull()
                 ?: trySteal(STEAL_CPU_ONLY)
-=======
-            return localQueue.pollBlocking()
-                ?: globalBlockingQueue.removeFirstOrNull()
-                ?: trySteal(blockingOnly = true)
->>>>>>> 747db9e4
         }
 
         private fun findAnyTask(scanLocalQueue: Boolean): Task? {
@@ -950,11 +944,7 @@
             }
         }
 
-<<<<<<< HEAD
         private fun trySteal(stealingMode: StealingMode): Task? {
-=======
-        private fun trySteal(blockingOnly: Boolean): Task? {
->>>>>>> 747db9e4
             val created = createdWorkers
             // 0 to await an initialization and 1 to avoid excess stealing on single-core machines
             if (created < 2) {
@@ -968,15 +958,7 @@
                 if (currentIndex > created) currentIndex = 1
                 val worker = workers[currentIndex]
                 if (worker !== null && worker !== this) {
-<<<<<<< HEAD
                     val stealResult = worker.localQueue.trySteal(stealingMode, stolenTask)
-=======
-                    val stealResult = if (blockingOnly) {
-                        worker.localQueue.tryStealBlocking(stolenTask)
-                    } else {
-                        worker.localQueue.trySteal(stolenTask)
-                    }
->>>>>>> 747db9e4
                     if (stealResult == TASK_STOLEN) {
                         val result = stolenTask.element
                         stolenTask.element = null
