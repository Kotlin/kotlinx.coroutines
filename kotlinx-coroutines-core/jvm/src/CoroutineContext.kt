--- conflicted
+++ resolved
@@ -9,28 +9,6 @@
 import kotlin.coroutines.*
 import kotlin.coroutines.jvm.internal.CoroutineStackFrame
 
-<<<<<<< HEAD
-internal const val COROUTINES_SCHEDULER_PROPERTY_NAME = "kotlinx.coroutines.scheduler"
-
-internal val useCoroutinesScheduler = systemProp(COROUTINES_SCHEDULER_PROPERTY_NAME).let { value ->
-    when (value) {
-        null, "", "on" -> true
-        "off" -> false
-        else -> error("System property '$COROUTINES_SCHEDULER_PROPERTY_NAME' has unrecognized value '$value'")
-    }
-}
-
-internal actual fun createDefaultDispatcher(): CoroutineDispatcher =
-    if (useCoroutinesScheduler) DefaultScheduler else CommonPool
-
-internal fun shutdownDefaultDispatchers() {
-    // Shutdown IO and, maybe, default
-    DefaultScheduler.shutdown()
-    if (!useCoroutinesScheduler) CommonPool.shutdown(0L)
-}
-
-=======
->>>>>>> 81d77803
 /**
  * Creates context for the new coroutine. It installs [Dispatchers.Default] when no other dispatcher nor
  * [ContinuationInterceptor] is specified, and adds optional support for debugging facilities (when turned on).
