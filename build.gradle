/*
 * Copyright 2016-2021 JetBrains s.r.o. Use of this source code is governed by the Apache 2.0 license.
 */


<<<<<<< HEAD
import org.jetbrains.dokka.gradle.DokkaTaskPartial
import org.jetbrains.kotlin.gradle.plugin.KotlinPlatformType
import org.jetbrains.kotlin.konan.target.HostManager
=======
import org.jetbrains.kotlin.gradle.plugin.KotlinPlatformType
import org.jetbrains.kotlin.konan.target.HostManager
import org.jetbrains.dokka.gradle.DokkaTaskPartial
>>>>>>> e6592c4e

import static Projects.*

<<<<<<< HEAD
=======
apply plugin: 'jdk-convention'

>>>>>>> e6592c4e
buildscript {
    /*
     * These property group is used to build kotlinx.coroutines against Kotlin compiler snapshot.
     * How does it work:
     * When build_snapshot_train is set to true, kotlin_version property is overridden with kotlin_snapshot_version,
     * atomicfu_version is overwritten by TeamCity environment (AFU is built with snapshot and published to mavenLocal
     * as previous step or the snapshot build).
     * Additionally, mavenLocal and Sonatype snapshots are added to repository list and stress tests are disabled.
     * DO NOT change the name of these properties without adapting kotlinx.train build chain.
     */
    def prop = rootProject.properties['build_snapshot_train']
    ext.build_snapshot_train = prop != null && prop != ""
    if (build_snapshot_train) {
        ext.kotlin_version = rootProject.properties['kotlin_snapshot_version']
        if (kotlin_version == null) {
            throw new IllegalArgumentException("'kotlin_snapshot_version' should be defined when building with snapshot compiler")
        }
    }
    ext.native_targets_enabled = rootProject.properties['disable_native_targets'] == null

    // Determine if any project dependency is using a snapshot version
    ext.using_snapshot_version = build_snapshot_train
    rootProject.properties.each { key, value ->
        if (key.endsWith("_version") && value instanceof String && value.endsWith("-SNAPSHOT")) {
            println("NOTE: USING SNAPSHOT VERSION: $key=$value")
            ext.using_snapshot_version = true
        }
    }

    repositories {
        mavenCentral()
        maven { url "https://plugins.gradle.org/m2/" }
        maven { url "https://maven.pkg.jetbrains.space/kotlin/p/kotlin/dev" }
        mavenLocal()
    }

    dependencies {
        classpath "org.jetbrains.kotlin:kotlin-gradle-plugin:$kotlin_version"
        classpath "org.jetbrains.dokka:dokka-gradle-plugin:$dokka_version"
        classpath "org.jetbrains.kotlinx:atomicfu-gradle-plugin:$atomicfu_version"
        classpath "org.jetbrains.kotlinx:kotlinx-knit:$knit_version"
        classpath "com.moowork.gradle:gradle-node-plugin:$gradle_node_version"
        classpath "org.jetbrains.kotlinx:binary-compatibility-validator:$binary_compatibility_validator_version"
        classpath "ru.vyarus:gradle-animalsniffer-plugin:1.5.3" // Android API check

        // JMH plugins
        classpath "com.github.jengelman.gradle.plugins:shadow:5.1.0"
    }

    CacheRedirector.configureBuildScript(buildscript, rootProject)
}
// todo:KLUDGE: Hierarchical project structures are not fully supported in IDEA, enable only for a regular built
if (!Idea.active) {
    ext.set("kotlin.mpp.enableGranularSourceSetsMetadata", "true")
}

// todo:KLUDGE: This is needed to workaround dependency resolution between Java and MPP modules
def configureKotlinJvmPlatform(configuration) {
    configuration.attributes.attribute(KotlinPlatformType.attribute, KotlinPlatformType.jvm)
}

allprojects {
    // the only place where HostManager could be instantiated
    project.ext.hostManager = new HostManager()
    def deployVersion = properties['DeployVersion']
    if (deployVersion != null) version = deployVersion

    if (build_snapshot_train) {
        ext.kotlin_version = rootProject.properties['kotlin_snapshot_version']
        println "Using Kotlin $kotlin_version for project $it"

        def skipSnapshotChecks = rootProject.properties['skip_snapshot_checks'] != null
        if (!skipSnapshotChecks && version != atomicfu_version) {
            throw new IllegalStateException("Current deploy version is $version, but atomicfu version is not overridden ($atomicfu_version) for $it")
        }

        kotlin_version = rootProject.properties['kotlin_snapshot_version']
    }

    ext.unpublished = Projects.unpublished

    // This project property is set during nightly stress test
    def stressTest = project.properties['stressTest']

    // Copy it to all test tasks
    tasks.withType(Test) {
        systemProperty 'stressTest', stressTest
    }
}

apply plugin: "binary-compatibility-validator"
apply plugin: 'base'

apiValidation {
    ignoredProjects += unpublished + ["kotlinx-coroutines-bom"]
    if (build_snapshot_train) {
        ignoredProjects.remove("example-frontend-js")
        ignoredProjects.add(coreModule)
    }
    ignoredPackages += "kotlinx.coroutines.internal"
}

// Configure repositories
allprojects {
    repositories {
        /*
         * google should be first in the repository list because some of the play services
         * transitive dependencies was removed from jcenter, thus breaking gradle dependency resolution
         */
        google()
        mavenCentral()
        maven { url "https://maven.pkg.jetbrains.space/kotlin/p/kotlin/dev" }
    }
}

// Add dependency to core source sets. Core is configured in kx-core/build.gradle
<<<<<<< HEAD
configure(subprojects.findAll { !Projects.sourceless.contains(it.name) && it.name != Projects.coreModule }) {
    evaluationDependsOn(":$Projects.coreModule")
    def platform = PlatformKt.platformOf(it)
    apply plugin: "kotlin-${platform}-conventions"
    dependencies {
        // See comment below for rationale, it will be replaced with "project" dependency
        api project(":$Projects.coreModule")
        // the only way IDEA can resolve test classes
        testImplementation project(":$Projects.coreModule").kotlin.targets.jvm.compilations.test.output.allOutputs
=======
configure(subprojects.findAll { !sourceless.contains(it.name) && it.name != coreModule }) {
    evaluationDependsOn(":$coreModule")
    if (it.name in multiplatform) {
        apply plugin: "kotlin-multiplatform"
        apply from: rootProject.file("gradle/compile-jvm-multiplatform.gradle")
        apply from: rootProject.file("gradle/compile-common.gradle")

        if (rootProject.ext["native_targets_enabled"] as Boolean) {
            apply from: rootProject.file("gradle/compile-native-multiplatform.gradle")
        }

        apply from: rootProject.file("gradle/compile-js-multiplatform.gradle")
        apply from: rootProject.file("gradle/publish-npm-js.gradle")
        kotlin.sourceSets.commonMain.dependencies {
            api project(":$coreModule")
        }
        kotlin.sourceSets.jvmTest.dependencies {
            implementation project(":$coreModule").kotlin.targets.jvm.compilations.test.output.allOutputs
        }
    } else {
        def platform = PlatformKt.platformOf(it)
        apply plugin: "kotlin-${platform}-conventions"
        dependencies {
            api project(":$coreModule")
            // the only way IDEA can resolve test classes
            testImplementation project(":$coreModule").kotlin.targets.jvm.compilations.test.output.allOutputs
        }
>>>>>>> e6592c4e
    }
}

apply plugin: "bom-conventions"

// Configure subprojects with Kotlin sources
configure(subprojects.findAll { !Projects.sourceless.contains(it.name) }) {
    // Use atomicfu plugin, it also adds all the necessary dependencies
    apply plugin: 'kotlinx-atomicfu'

    // Configure options for all Kotlin compilation tasks
    tasks.withType(org.jetbrains.kotlin.gradle.tasks.AbstractKotlinCompile).all {
        kotlinOptions.freeCompilerArgs += OptInPresetKt.optInAnnotations.collect { "-Xopt-in=" + it }
        kotlinOptions.freeCompilerArgs += "-progressive"
        // Disable KT-36770 for RxJava2 integration
        kotlinOptions.freeCompilerArgs += "-XXLanguage:-ProhibitUsingNullableTypeParameterAgainstNotNullAnnotated"
        // Remove null assertions to get smaller bytecode on Android
        kotlinOptions.freeCompilerArgs += ["-Xno-param-assertions", "-Xno-receiver-assertions", "-Xno-call-assertions"]
    }
}

if (build_snapshot_train) {
    println "Hacking test tasks, removing stress and flaky tests"
    allprojects {
        tasks.withType(Test).all {
            exclude '**/*LinearizabilityTest*'
            exclude '**/*LFTest*'
            exclude '**/*StressTest*'
            exclude '**/*scheduling*'
            exclude '**/*Timeout*'
            exclude '**/*definitely/not/kotlinx*'
            // Disable because of KT-11567 in 1.4
            exclude '**/*CasesPublicAPITest*'
            // Kotlin
            exclude '**/*PrecompiledDebugProbesTest*'
        }
    }

    println "Manifest of kotlin-compiler-embeddable.jar for coroutines"
    configure(subprojects.findAll { it.name == coreModule }) {
        configurations.matching { it.name == "kotlinCompilerClasspath" }.all {
            resolvedConfiguration.getFiles().findAll { it.name.contains("kotlin-compiler-embeddable") }.each {
                def manifest = zipTree(it).matching {
                    include 'META-INF/MANIFEST.MF'
                }.getFiles().first()

                manifest.readLines().each {
                    println it
                }
            }
        }
    }
}

// Redefine source sets because we are not using 'kotlin/main/fqn' folder convention
configure(subprojects.findAll {
<<<<<<< HEAD
    !Projects.sourceless.contains(it.name) &&
            it.name != "benchmarks" &&
            it.name != Projects.coreModule &&
=======
    !sourceless.contains(it.name) && !multiplatform.contains(it.name) &&
            it.name != "benchmarks" &&
>>>>>>> e6592c4e
            it.name != "example-frontend-js"
}) {
    // Pure JS and pure MPP doesn't have this notion and are configured separately
    // TODO detect it via platformOf and migrate benchmarks to the same scheme
    sourceSets {
        main.kotlin.srcDirs = ['src']
        test.kotlin.srcDirs = ['test']
        main.resources.srcDirs = ['resources']
        test.resources.srcDirs = ['test-resources']
    }
}

def core_docs_url = "https://kotlin.github.io/kotlinx.coroutines/$Projects.coreModule/"
def core_docs_file = "$projectDir/kotlinx-coroutines-core/build/dokka/htmlPartial/package-list"
apply plugin: "org.jetbrains.dokka"

configure(subprojects.findAll { !unpublished.contains(it.name) }) {
    if (it.name != 'kotlinx-coroutines-bom') {
        apply from: rootProject.file('gradle/dokka.gradle.kts')
    }
    apply from: rootProject.file('gradle/publish.gradle')
}

configure(subprojects.findAll { !unpublished.contains(it.name) }) {
    if (it.name != "kotlinx-coroutines-bom") {
        if (it.name != Projects.coreModule) {
            tasks.withType(DokkaTaskPartial.class) {
                dokkaSourceSets.configureEach {
                    externalDocumentationLink {
                        url.set(new URL(core_docs_url))
                        packageListUrl.set(new File(core_docs_file).toURI().toURL())
                    }
                }
            }
        }
    }

    def thisProject = it
    if (thisProject.name in Projects.sourceless) {
        return
    }

    def versionFileTask = thisProject.tasks.register("versionFileTask") {
        def name = thisProject.name.replace("-", "_")
        def versionFile = thisProject.layout.buildDirectory.file("${name}.version")
        it.outputs.file(versionFile)

        it.doLast {
            versionFile.get().asFile.text = version.toString()
        }
    }

    List<String> jarTasks
    if (it.name in multiplatform) {
        jarTasks = ["jvmJar", "metadataJar"]
    } else if (it.name == "kotlinx-coroutines-debug") {
        // We shadow debug module instead of just packaging it
        jarTasks = ["shadowJar"]
    } else {
        jarTasks = ["jar"]
    }

    for (name in jarTasks) {
        thisProject.tasks.named(name, Jar) {
            it.dependsOn versionFileTask
            it.from(versionFileTask) {
                into("META-INF")
            }
        }
    }
}

// Report Kotlin compiler version when building project
println("Using Kotlin compiler version: $org.jetbrains.kotlin.config.KotlinCompilerVersion.VERSION")

// --------------- Cache redirector ---------------

allprojects {
    CacheRedirector.configure(project)
}

// --------------- Configure sub-projects that are published ---------------

def publishTasks = getTasksByName("publish", true) + getTasksByName("publishNpm", true)

task deploy(dependsOn: publishTasks)

apply plugin: 'animalsniffer-convention'

clean.dependsOn gradle.includedBuilds.collect { it.task(':clean') }

// --------------- Knit configuration ---------------

apply plugin: 'kotlinx-knit'

knit {
    siteRoot = "https://kotlin.github.io/kotlinx.coroutines"
    moduleRoots = [".", "integration", "reactive", "ui"]
    moduleDocs = "build/dokka/htmlPartial"
    dokkaMultiModuleRoot = "build/dokka/htmlMultiModule/"
}

knitPrepare.dependsOn getTasksByName("dokkaHtmlMultiModule", true)

dependencies {
    dokkaHtmlMultiModulePlugin("org.jetbrains.kotlinx:dokka-pathsaver-plugin:$knit_version")
}

// Opt-in for build scan in order to troubleshoot Gradle on TC
if (hasProperty('buildScan')) {
    buildScan {
        termsOfServiceUrl = 'https://gradle.com/terms-of-service'
        termsOfServiceAgree = 'yes'
    }
}

/*
 * kotlinx-coroutines-core dependency leaks into test runtime classpath via kotlin-compiler-embeddable
 * and conflicts with our own test/runtime incompatibilities (e.g. when class is moved from a main to test),
 * so we do substitution here
 */
allprojects { subProject ->
    subProject
            .configurations
            .matching {
                // Excluding substituted project itself because of circular dependencies, but still do it
                // for "*Test*" configurations
                subProject.name != coreModule || it.name.contains("Test")
            }
            .configureEach { conf ->
                conf.resolutionStrategy.dependencySubstitution {
                    substitute(module("org.jetbrains.kotlinx:$coreModule"))
                            .using(project(":$coreModule"))
                            .because("Because Kotlin compiler embeddable leaks coroutines into the runtime classpath, " +
                                    "triggering all sort of incompatible class changes errors")
                }
            }
}<|MERGE_RESOLUTION|>--- conflicted
+++ resolved
@@ -2,24 +2,15 @@
  * Copyright 2016-2021 JetBrains s.r.o. Use of this source code is governed by the Apache 2.0 license.
  */
 
-
-<<<<<<< HEAD
-import org.jetbrains.dokka.gradle.DokkaTaskPartial
-import org.jetbrains.kotlin.gradle.plugin.KotlinPlatformType
-import org.jetbrains.kotlin.konan.target.HostManager
-=======
 import org.jetbrains.kotlin.gradle.plugin.KotlinPlatformType
 import org.jetbrains.kotlin.konan.target.HostManager
 import org.jetbrains.dokka.gradle.DokkaTaskPartial
->>>>>>> e6592c4e
 
 import static Projects.*
 
-<<<<<<< HEAD
-=======
 apply plugin: 'jdk-convention'
-
->>>>>>> e6592c4e
+apply from: rootProject.file("gradle/opt-in.gradle")
+
 buildscript {
     /*
      * These property group is used to build kotlinx.coroutines against Kotlin compiler snapshot.
@@ -136,17 +127,6 @@
 }
 
 // Add dependency to core source sets. Core is configured in kx-core/build.gradle
-<<<<<<< HEAD
-configure(subprojects.findAll { !Projects.sourceless.contains(it.name) && it.name != Projects.coreModule }) {
-    evaluationDependsOn(":$Projects.coreModule")
-    def platform = PlatformKt.platformOf(it)
-    apply plugin: "kotlin-${platform}-conventions"
-    dependencies {
-        // See comment below for rationale, it will be replaced with "project" dependency
-        api project(":$Projects.coreModule")
-        // the only way IDEA can resolve test classes
-        testImplementation project(":$Projects.coreModule").kotlin.targets.jvm.compilations.test.output.allOutputs
-=======
 configure(subprojects.findAll { !sourceless.contains(it.name) && it.name != coreModule }) {
     evaluationDependsOn(":$coreModule")
     if (it.name in multiplatform) {
@@ -174,7 +154,6 @@
             // the only way IDEA can resolve test classes
             testImplementation project(":$coreModule").kotlin.targets.jvm.compilations.test.output.allOutputs
         }
->>>>>>> e6592c4e
     }
 }
 
@@ -231,14 +210,8 @@
 
 // Redefine source sets because we are not using 'kotlin/main/fqn' folder convention
 configure(subprojects.findAll {
-<<<<<<< HEAD
-    !Projects.sourceless.contains(it.name) &&
-            it.name != "benchmarks" &&
-            it.name != Projects.coreModule &&
-=======
     !sourceless.contains(it.name) && !multiplatform.contains(it.name) &&
             it.name != "benchmarks" &&
->>>>>>> e6592c4e
             it.name != "example-frontend-js"
 }) {
     // Pure JS and pure MPP doesn't have this notion and are configured separately
@@ -251,7 +224,7 @@
     }
 }
 
-def core_docs_url = "https://kotlin.github.io/kotlinx.coroutines/$Projects.coreModule/"
+def core_docs_url = "https://kotlin.github.io/kotlinx.coroutines/$coreModule/"
 def core_docs_file = "$projectDir/kotlinx-coroutines-core/build/dokka/htmlPartial/package-list"
 apply plugin: "org.jetbrains.dokka"
 
