/*
 * Copyright 2016-2021 JetBrains s.r.o. Use of this source code is governed by the Apache 2.0 license.
 */

package kotlinx.coroutines.guava

import com.google.common.util.concurrent.*
import com.google.common.util.concurrent.internal.*
import kotlinx.coroutines.*
import java.util.concurrent.*
import java.util.concurrent.CancellationException
import kotlin.coroutines.*

/**
 * Starts [block] in a new coroutine and returns a [ListenableFuture] pointing to its result.
 *
 * The coroutine is immediately started. Passing [CoroutineStart.LAZY] to [start] throws
 * [IllegalArgumentException], because Futures don't have a way to start lazily.
 *
 * When the created coroutine [isCompleted][Job.isCompleted], it will try to
 * *synchronously* complete the returned Future with the same outcome. This will
 * succeed, barring a race with external cancellation of returned [ListenableFuture].
 *
 * Cancellation is propagated bidirectionally.
 *
 * `CoroutineContext` is inherited from this [CoroutineScope]. Additional context elements can be
 * added/overlaid by passing [context].
 *
 * If the context does not have a [CoroutineDispatcher], nor any other [ContinuationInterceptor]
 * member, [Dispatchers.Default] is used.
 *
 * The parent job is inherited from this [CoroutineScope], and can be overridden by passing
 * a [Job] in [context].
 *
 * See [newCoroutineContext][CoroutineScope.newCoroutineContext] for a description of debugging
 * facilities.
 *
 * Note that the error and cancellation semantics of [future] are _subtly different_ than [asListenableFuture]'s.
 * In particular, any exception that happens in the coroutine after returned future is
 * successfully cancelled will be passed to the [CoroutineExceptionHandler] from the [context].
 * See [ListenableFutureCoroutine] for details.
 *
 * @param context added overlaying [CoroutineScope.coroutineContext] to form the new context.
 * @param start coroutine start option. The default value is [CoroutineStart.DEFAULT].
 * @param block the code to execute.
 */
public fun <T> CoroutineScope.future(
    context: CoroutineContext = EmptyCoroutineContext,
    start: CoroutineStart = CoroutineStart.DEFAULT,
    block: suspend CoroutineScope.() -> T
): ListenableFuture<T> {
    require(!start.isLazy) { "$start start is not supported" }
    val newContext = newCoroutineContext(context)
<<<<<<< HEAD
    val future = SettableFuture.create<T>()
    val coroutine = ListenableFutureCoroutine(newContext, future)
    future.addListener(
      coroutine,
      MoreExecutors.directExecutor())
    coroutine.start(start, coroutine, block)
    // Return hides the SettableFuture. This should prevent casting.
    return object: ListenableFuture<T> by future {}
=======
    val coroutine = ListenableFutureCoroutine<T>(newContext)
    coroutine.start(start, coroutine, block)
    return coroutine.future
>>>>>>> 3c83c0cf
}

/**
 * Returns a [Deferred] that is completed or failed by `this` [ListenableFuture].
 *
 * Completion is non-atomic between the two promises.
 *
 * Cancellation is propagated bidirectionally.
 *
 * When `this` `ListenableFuture` completes (either successfully or exceptionally) it will try to
 * complete the returned `Deferred` with the same value or exception. This will succeed, barring a
 * race with cancellation of the `Deferred`.
 *
 * When `this` `ListenableFuture` is [successfully cancelled][java.util.concurrent.Future.cancel],
 * it will cancel the returned `Deferred`.
 *
 * When the returned `Deferred` is [cancelled][Deferred.cancel], it will try to propagate the
 * cancellation to `this` `ListenableFuture`. Propagation will succeed, barring a race with the
 * `ListenableFuture` completing normally. This is the only case in which the returned `Deferred`
 * will complete with a different outcome than `this` `ListenableFuture`.
 */
public fun <T> ListenableFuture<T>.asDeferred(): Deferred<T> {
    /* This method creates very specific behaviour as it entangles the `Deferred` and
     * `ListenableFuture`. This behaviour is the best discovered compromise between the possible
     * states and interface contracts of a `Future` and the states of a `Deferred`. The specific
     * behaviour is described here.
     *
     * When `this` `ListenableFuture` is successfully cancelled - meaning
     * `ListenableFuture.cancel()` returned `true` - it will synchronously cancel the returned
     * `Deferred`. This can only race with cancellation of the returned `Deferred`, so the
     * `Deferred` will always be put into its "cancelling" state and (barring uncooperative
     * cancellation) _eventually_ reach its "cancelled" state when either promise is successfully
     * cancelled.
     *
     * When the returned `Deferred` is cancelled, `ListenableFuture.cancel()` will be synchronously
     * called on `this` `ListenableFuture`. This will attempt to cancel the `Future`, though
     * cancellation may not succeed and the `ListenableFuture` may complete in a non-cancelled
     * terminal state.
     *
     * The returned `Deferred` may receive and suppress the `true` return value from
     * `ListenableFuture.cancel()` when the task is cancelled via the `Deferred` reference to it.
     * This is unavoidable, so make sure no idempotent cancellation work is performed by a
     * reference-holder of the `ListenableFuture` task. The idempotent work won't get done if
     * cancellation was from the `Deferred` representation of the task.
     *
     * This is inherently a race. See `Future.cancel()` for a description of `Future` cancellation
     * semantics. See `Job` for a description of coroutine cancellation semantics.
     */
    // First, try the fast-fast error path for Guava ListenableFutures. This will save allocating an
    // Exception by using the same instance the Future created.
    if (this is InternalFutureFailureAccess) {
        val t: Throwable? = InternalFutures.tryInternalFastPathGetFailure(this)
        if (t != null) {
            return CompletableDeferred<T>().also {
                it.completeExceptionally(t)
            }
        }
    }

    // Second, try the fast path for a completed Future. The Future is known to be done, so get()
    // will not block, and thus it won't be interrupted. Calling getUninterruptibly() instead of
    // getDone() in this known-non-interruptible case saves the volatile read that getDone() uses to
    // handle interruption.
    if (isDone) {
        return try {
            CompletableDeferred(Uninterruptibles.getUninterruptibly(this))
        } catch (e: CancellationException) {
            CompletableDeferred<T>().also { it.cancel(e) }
        } catch (e: ExecutionException) {
            // ExecutionException is the only kind of exception that can be thrown from a gotten
            // Future. Anything else showing up here indicates a very fundamental bug in a
            // Future implementation.
            CompletableDeferred<T>().also { it.completeExceptionally(e.nonNullCause()) }
        }
    }

    // Finally, if this isn't done yet, attach a Listener that will complete the Deferred.
    val deferred = CompletableDeferred<T>()
    Futures.addCallback(this, object : FutureCallback<T> {
        override fun onSuccess(result: T?) {
            // Here we work with flexible types, so we unchecked cast to trick the type system
            @Suppress("UNCHECKED_CAST")
            deferred.complete(result as T)
        }

        override fun onFailure(t: Throwable) {
            deferred.completeExceptionally(t)
        }
    }, MoreExecutors.directExecutor())

    // ... And cancel the Future when the deferred completes. Since the return type of this method
    // is Deferred, the only interaction point from the caller is to cancel the Deferred. If this
    // completion handler runs before the Future is completed, the Deferred must have been
    // cancelled and should propagate its cancellation. If it runs after the Future is completed,
    // this is a no-op.
    deferred.invokeOnCompletion {
        cancel(false)
    }
    // Return hides the CompletableDeferred. This should prevent casting.
    return object : Deferred<T> by deferred {}
}

/**
 * Returns the cause from an [ExecutionException] thrown by a [Future.get] or similar.
 *
 * [ExecutionException] _always_ wraps a non-null cause when Future.get() throws. A Future cannot
 * fail without a non-null `cause`, because the only way a Future _can_ fail is an uncaught
 * [Exception].
 *
 * If this !! throws [NullPointerException], a Future is breaking its interface contract and losing
 * state - a serious fundamental bug.
 */
private fun ExecutionException.nonNullCause(): Throwable {
    return this.cause!!
}

/**
 * Returns a [ListenableFuture] that is completed or failed by `this` [Deferred].
 *
 * Completion is non-atomic between the two promises.
 *
 * When either promise successfully completes, it will attempt to synchronously complete its
 * counterpart with the same value. This will succeed barring a race with cancellation.
 *
 * When either promise completes with an Exception, it will attempt to synchronously complete its
 * counterpart with the same Exception. This will succeed barring a race with cancellation.
 *
 * Cancellation is propagated bidirectionally.
 *
 * When the returned [Future] is successfully cancelled - meaning [Future.cancel] returned true -
 * [Deferred.cancel] will be synchronously called on `this` [Deferred]. This will attempt to cancel
 * the `Deferred`, though cancellation may not succeed and the `Deferred` may complete in a
 * non-cancelled terminal state.
 *
 * When `this` `Deferred` reaches its "cancelled" state with a successful cancellation - meaning it
 * completes with [kotlinx.coroutines.CancellationException] - `this` `Deferred` will synchronously
 * cancel the returned `Future`. This can only race with cancellation of the returned `Future`, so
 * the returned `Future` will always _eventually_ reach its cancelled state when either promise is
 * successfully cancelled, for their different meanings of "successfully cancelled".
 *
 * This is inherently a race. See [Future.cancel] for a description of `Future` cancellation
 * semantics. See [Job] for a description of coroutine cancellation semantics. See
 * [JobListenableFuture.cancel] for greater detail on the overlapped cancellation semantics and
 * corner cases of this method.
 */
public fun <T> Deferred<T>.asListenableFuture(): ListenableFuture<T> {
    val listenableFuture = JobListenableFuture<T>(this)
    // This invokeOnCompletion completes the JobListenableFuture with the same result as `this` Deferred.
    // The JobListenableFuture may have completed earlier if it got cancelled! See JobListenableFuture.cancel().
    invokeOnCompletion { throwable ->
        if (throwable == null) {
            listenableFuture.complete(getCompleted())
        } else {
            listenableFuture.completeExceptionallyOrCancel(throwable)
        }
    }
    return listenableFuture
}

/**
 * Awaits completion of `this` [ListenableFuture] without blocking a thread.
 *
 * This suspend function is cancellable.
 *
 * If the [Job] of the current coroutine is cancelled or completed while this suspending function is waiting, this function
 * stops waiting for the future and immediately resumes with [CancellationException][kotlinx.coroutines.CancellationException].
 *
 * This method is intended to be used with one-shot Futures, so on coroutine cancellation, the Future is cancelled as well.
 * If cancelling the given future is undesired, use [Futures.nonCancellationPropagating] or
 * [kotlinx.coroutines.NonCancellable].
 */
public suspend fun <T> ListenableFuture<T>.await(): T {
    try {
        if (isDone) return Uninterruptibles.getUninterruptibly(this)
    } catch (e: ExecutionException) {
        // ExecutionException is the only kind of exception that can be thrown from a gotten
        // Future, other than CancellationException. Cancellation is propagated upward so that
        // the coroutine running this suspend function may process it.
        // Any other Exception showing up here indicates a very fundamental bug in a
        // Future implementation.
        throw e.nonNullCause()
    }

    return suspendCancellableCoroutine { cont: CancellableContinuation<T> ->
        addListener(
          ToContinuation(this, cont),
          MoreExecutors.directExecutor())
        cont.invokeOnCancellation {
            cancel(false)
        }
    }
}

/**
 * Propagates the outcome of [futureToObserve] to [continuation] on completion.
 *
 * Cancellation is propagated as cancelling the continuation. If [futureToObserve] completes
 * and fails, the cause of the Future will be propagated without a wrapping
 * [ExecutionException] when thrown.
 */
private class ToContinuation<T>(
    val futureToObserve: ListenableFuture<T>,
    val continuation: CancellableContinuation<T>
): Runnable {
    override fun run() {
        if (futureToObserve.isCancelled) {
            continuation.cancel()
        } else {
            try {
                continuation.resume(Uninterruptibles.getUninterruptibly(futureToObserve))
            } catch (e: ExecutionException) {
                // ExecutionException is the only kind of exception that can be thrown from a gotten
                // Future. Anything else showing up here indicates a very fundamental bug in a
                // Future implementation.
                continuation.resumeWithException(e.nonNullCause())
            }
        }
    }
}

/**
 * An [AbstractCoroutine] intended for use directly creating a [ListenableFuture] handle to
 * completion.
 *
 * If [future] is successfully cancelled, cancellation is propagated to `this` `Coroutine`.
 * By documented contract, a [Future] has been cancelled if
 * and only if its `isCancelled()` method returns true.
 *
 * Any error that occurs after successfully cancelling a [ListenableFuture] will be passed
 * to the [CoroutineExceptionHandler] from the context. The contract of [Future] does not permit
 * it to return an error after it is successfully cancelled.
 *
 * By calling [asListenableFuture] on a [Deferred], any error that occurs after successfully
 * cancelling the [ListenableFuture] representation of the [Deferred] will _not_ be passed to
 * the [CoroutineExceptionHandler]. Cancelling a [Deferred] places that [Deferred] in the
 * cancelling/cancelled states defined by [Job], which _can_ show the error. It's assumed that
 * the [Deferred] pointing to the task will be used to observe any error outcome occurring after
 * cancellation.
 *
 * This may be counterintuitive, but it maintains the error and cancellation contracts of both
 * the [Deferred] and [ListenableFuture] types, while permitting both kinds of promise to point
 * to the same running task.
 */
private class ListenableFutureCoroutine<T>(
    context: CoroutineContext
) : AbstractCoroutine<T>(context, initParentJob = true, active = true) {

    // JobListenableFuture propagates external cancellation to `this` coroutine. See JobListenableFuture.
    @JvmField
    val future = JobListenableFuture<T>(this)

    override fun onCompleted(value: T) {
        future.complete(value)
    }

    override fun onCancelled(cause: Throwable, handled: Boolean) {
        if (!future.completeExceptionallyOrCancel(cause) && !handled) {
            // prevents loss of exception that was not handled by parent & could not be set to JobListenableFuture
            handleCoroutineException(context, cause)
        }
    }
}

/**
 * A [ListenableFuture] that delegates to an internal [SettableFuture], collaborating with it.
 *
 * This setup allows the returned [ListenableFuture] to maintain the following properties:
 *
 * - Correct implementation of [Future]'s happens-after semantics documented for [get], [isDone]
 *   and [isCancelled] methods
 * - Cancellation propagation both to and from [Deferred]
 * - Correct cancellation and completion semantics even when this [ListenableFuture] is combined
 *   with different concrete implementations of [ListenableFuture]
 *   - Fully correct cancellation and listener happens-after obeying [Future] and
 *     [ListenableFuture]'s documented and implicit contracts is surprisingly difficult to achieve.
 *     The best way to be correct, especially given the fun corner cases from
 *     [AbstractFuture.setFuture], is to just use an [AbstractFuture].
 *   - To maintain sanity, this class implements [ListenableFuture] and uses an auxiliary [SettableFuture]
 *     around coroutine's result as a state engine to establish happens-after-completion. This
 *     could probably be compressed into one subclass of [AbstractFuture] to save an allocation, at the
 *     cost of the implementation's readability.
 */
private class JobListenableFuture<T>(private val jobToCancel: Job): ListenableFuture<T> {
    /**
     * Serves as a state machine for [Future] cancellation.
     *
     * [AbstractFuture] has a highly-correct atomic implementation of `Future`'s completion and
     * cancellation semantics. By using that type, the [JobListenableFuture] can delegate its semantics to
     * `auxFuture.get()` the result in such a way that the `Deferred` is always complete when returned.
     *
     * To preserve Coroutine's [CancellationException], this future points to either `T` or [Cancelled].
     */
    private val auxFuture = SettableFuture.create<Any>()

    /**
     * `true` if [auxFuture.get][ListenableFuture.get] throws [ExecutionException].
     *
     * Note: this is eventually consistent with the state of [auxFuture].
     *
     * Unfortunately, there's no API to figure out if [ListenableFuture] throws [ExecutionException]
     * apart from calling [ListenableFuture.get] on it. To avoid unnecessary [ExecutionException] allocation
     * we use this field as an optimization.
     */
    private var auxFutureIsFailed: Boolean = false

    /**
     * When the attached coroutine [isCompleted][Job.isCompleted] successfully
     * its outcome should be passed to this method.
     *
     * This should succeed barring a race with external cancellation.
     */
    fun complete(result: T): Boolean = auxFuture.set(result)

    /**
     * When the attached coroutine [isCompleted][Job.isCompleted] [exceptionally][Job.isCancelled]
     * its outcome should be passed to this method.
     *
     * This method will map coroutine's exception into corresponding Future's exception.
     *
     * This should succeed barring a race with external cancellation.
     */
    // CancellationException is wrapped into `Cancelled` to preserve original cause and message.
    // All the other exceptions are delegated to SettableFuture.setException.
    fun completeExceptionallyOrCancel(t: Throwable): Boolean =
        if (t is CancellationException) auxFuture.set(Cancelled(t))
        else auxFuture.setException(t).also { if (it) auxFutureIsFailed = true }

    /**
     * Returns cancellation _in the sense of [Future]_. This is _not_ equivalent to
     * [Job.isCancelled].
     *
     * When done, this Future is cancelled if its [auxFuture] is cancelled, or if [auxFuture]
     * contains [CancellationException].
     *
     * See [cancel].
     */
    override fun isCancelled(): Boolean {
        // This expression ensures that isCancelled() will *never* return true when isDone() returns false.
        // In the case that the deferred has completed with cancellation, completing `this`, its
        // reaching the "cancelled" state with a cause of CancellationException is treated as the
        // same thing as auxFuture getting cancelled. If the Job is in the "cancelling" state and
        // this Future hasn't itself been successfully cancelled, the Future will return
        // isCancelled() == false. This is the only discovered way to reconcile the two different
        // cancellation contracts.
        return auxFuture.isCancelled || isDone && !auxFutureIsFailed && try {
            Uninterruptibles.getUninterruptibly(auxFuture) is Cancelled
        } catch (e: CancellationException) {
            // `auxFuture` got cancelled right after `auxFuture.isCancelled` returned false.
            true
        } catch (e: ExecutionException) {
            // `auxFutureIsFailed` hasn't been updated yet.
            auxFutureIsFailed = true
            false
        }
    }

    /**
     * Waits for [auxFuture] to complete by blocking, then uses its `result`
     * to get the `T` value `this` [ListenableFuture] is pointing to or throw a [CancellationException].
     * This establishes happens-after ordering for completion of the entangled coroutine.
     *
     * [SettableFuture.get] can only throw [CancellationException] if it was cancelled externally.
     * Otherwise it returns [Cancelled] that encapsulates outcome of the entangled coroutine.
     *
     * [auxFuture] _must be complete_ in order for the [isDone] and [isCancelled] happens-after
     * contract of [Future] to be correctly followed.
     */
    override fun get(): T {
        return getInternal(auxFuture.get())
    }

    /** See [get()]. */
    override fun get(timeout: Long, unit: TimeUnit): T {
        return getInternal(auxFuture.get(timeout, unit))
    }

    /** See [get()]. */
    private fun getInternal(result: Any): T = if (result is Cancelled) {
        throw CancellationException().initCause(result.exception)
    } else {
        // We know that `auxFuture` can contain either `T` or `Cancelled`.
        @Suppress("UNCHECKED_CAST")
        result as T
    }

    override fun addListener(listener: Runnable, executor: Executor) {
        auxFuture.addListener(listener, executor)
    }

    override fun isDone(): Boolean {
        return auxFuture.isDone
    }

    /**
     * Tries to cancel [jobToCancel] if `this` future was cancelled. This is fundamentally racy.
     *
     * The call to `cancel()` will try to cancel [auxFuture]: if and only if cancellation of [auxFuture]
     * succeeds, [jobToCancel] will have its [Job.cancel] called.
     *
     * This arrangement means that [jobToCancel] _might not successfully cancel_, if the race resolves
     * in a particular way. [jobToCancel] may also be in its "cancelling" state while this
     * ListenableFuture is complete and cancelled.
     */
    override fun cancel(mayInterruptIfRunning: Boolean): Boolean {
        // TODO: call jobToCancel.cancel() _before_ running the listeners.
        //  `auxFuture.cancel()` will execute auxFuture's listeners. This delays cancellation of
        //  `jobToCancel` until after auxFuture's listeners have already run.
        //  Consider moving `jobToCancel.cancel()` into [AbstractFuture.afterDone] when the API is finalized.
        return if (auxFuture.cancel(mayInterruptIfRunning)) {
            jobToCancel.cancel()
            true
        } else {
            false
        }
    }

    override fun toString(): String = buildString {
        append(super.toString())
        append("[status=")
        if (isDone) {
            try {
                when (val result = Uninterruptibles.getUninterruptibly(auxFuture)) {
                    is Cancelled -> append("CANCELLED, cause=[${result.exception}]")
                    else -> append("SUCCESS, result=[$result]")
                }
            } catch (e: CancellationException) {
                // `this` future was cancelled by `Future.cancel`. In this case there's no cause or message.
                append("CANCELLED")
            } catch (e: ExecutionException) {
                append("FAILURE, cause=[${e.cause}]")
            } catch (t: Throwable) {
                // Violation of Future's contract, should never happen.
                append("UNKNOWN, cause=[${t.javaClass} thrown from get()]")
            }
        } else {
            append("PENDING, delegate=[$auxFuture]")
        }
        append(']')
    }
}

/**
 * A wrapper for `Coroutine`'s [CancellationException].
 *
 * If the coroutine is _cancelled normally_, we want to show the reason of cancellation to the user. Unfortunately,
 * [SettableFuture] can't store the reason of cancellation. To mitigate this, we wrap cancellation exception into this
 * class and pass it into [SettableFuture.complete]. See implementation of [JobListenableFuture].
 */
private class Cancelled(@JvmField val exception: CancellationException)<|MERGE_RESOLUTION|>--- conflicted
+++ resolved
@@ -51,20 +51,9 @@
 ): ListenableFuture<T> {
     require(!start.isLazy) { "$start start is not supported" }
     val newContext = newCoroutineContext(context)
-<<<<<<< HEAD
-    val future = SettableFuture.create<T>()
-    val coroutine = ListenableFutureCoroutine(newContext, future)
-    future.addListener(
-      coroutine,
-      MoreExecutors.directExecutor())
-    coroutine.start(start, coroutine, block)
-    // Return hides the SettableFuture. This should prevent casting.
-    return object: ListenableFuture<T> by future {}
-=======
     val coroutine = ListenableFutureCoroutine<T>(newContext)
     coroutine.start(start, coroutine, block)
     return coroutine.future
->>>>>>> 3c83c0cf
 }
 
 /**
