# kotlinx.coroutines release checklist

To release new `<version>` of `kotlinx-coroutines`:

1. Checkout `develop` branch: <br> 
   `git checkout develop`

2. Retrieve the most recent `develop`: <br> 
   `git pull`
   
3. Make sure the `master` branch is fully merged into `develop`:
   `git merge origin/master`   

4. Search & replace `<old-version>` with `<version>` across the project files. Should replace in:
<<<<<<< HEAD
   * [`README.md`](README.md) (native, core, test modules)
=======
   * [`README.md`](README.md) (native, core, test, debug, modules)
>>>>>>> 054fcc2b
   * [`coroutines-guide.md`](docs/coroutines-guide.md)
   * [`gradle.properties`](gradle.properties)
   * [`ui/kotlinx-coroutines-android/example-app/gradle.properties`](ui/kotlinx-coroutines-android/example-app/gradle.properties)    
   * [`ui/kotlinx-coroutines-android/animation-app/gradle.properties`](ui/kotlinx-coroutines-android/animation-app/gradle.properties)    
   * Make sure to **exclude** `CHANGES.md` from replacements.
   
   As an alternative approach you can use `./bump_version.sh old_version new_version`
  
5. Write release notes in [`CHANGES.md`](CHANGES.md):
   * Use old releases as example of style.
   * Write each change on a single line (don't wrap with CR).
   * Study commit message from previous release.

6. Create branch for this release:
   `git checkout -b version-<version>`

7. Commit updated files to a new version branch:<br>
   `git commit -a -m "Version <version>"`
   
8. Push new version into the branch:<br>
   `git push -u origin version-<version>`
   
9. Create Pull-Request on GitHub from `version-<version>` branch into `master`:
   * Review it.
   * Make sure it build on CI.
   * Get approval for it.
   
0. Merge new version branch into `master`:<br>
   `git checkout master`<br>
   `git merge version-<version>`<br>
   `git push`   

1. On [TeamCity integration server](https://teamcity.jetbrains.com/project.html?projectId=KotlinTools_KotlinxCoroutines):
   * Wait until "Build" configuration for committed `master` branch passes tests.
   * Run "Deploy (Configure, RUN THIS ONE)" configuration with the corresponding new version.    

2. In [GitHub](http://github.com/kotlin/kotlinx.coroutines) interface:
   * Create new release named as `<version>`. 
   * Cut & paste lines from [`CHANGES.md`](CHANGES.md) into description.    

3. Build and publish documentation for web-site: <br>
   `site/deploy.sh <version> push`
   
4. In [Bintray](https://bintray.com/kotlin/kotlinx/kotlinx.coroutines) admin interface:
   * Publish artifacts of the new version.
   * Wait until newly published version becomes the most recent.
   * Sync to Maven Central.
   
5. Announce new release in [Slack](http://kotlinlang.slack.com)   

6. Switch into `develop` branch:<br>
   `git checkout develop`
 
7. Fetch the latest `master`:<br>
   `git fetch` 
   
8. Merge release from `master`:<br>
   `git merge origin/master`
   
9. Push updates to `develop`:<br>
   `git push`      <|MERGE_RESOLUTION|>--- conflicted
+++ resolved
@@ -12,11 +12,7 @@
    `git merge origin/master`   
 
 4. Search & replace `<old-version>` with `<version>` across the project files. Should replace in:
-<<<<<<< HEAD
-   * [`README.md`](README.md) (native, core, test modules)
-=======
    * [`README.md`](README.md) (native, core, test, debug, modules)
->>>>>>> 054fcc2b
    * [`coroutines-guide.md`](docs/coroutines-guide.md)
    * [`gradle.properties`](gradle.properties)
    * [`ui/kotlinx-coroutines-android/example-app/gradle.properties`](ui/kotlinx-coroutines-android/example-app/gradle.properties)    
