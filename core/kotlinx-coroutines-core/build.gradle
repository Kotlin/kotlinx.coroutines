--- conflicted
+++ resolved
@@ -1,5 +1,3 @@
-<<<<<<< HEAD
-=======
 /*
  * Copyright 2016-2018 JetBrains s.r.o. Use of this source code is governed by the Apache 2.0 license.
  */
@@ -8,7 +6,6 @@
     testCompile "com.devexperts.lincheck:core:$lincheck_version"
 }
 
->>>>>>> f9408f6d
 task checkJdk16() {
     // only fail w/o JDK_16 when actually trying to compile, not during project setup phase
     doLast {
