---
title: kotlinx-coroutines
layout: api
---

# kotlinx.coroutines reference documentation

Library support for Kotlin coroutines. This reference is a companion to 
[Guide to kotlinx.coroutines by example](https://github.com/Kotlin/kotlinx.coroutines/blob/master/coroutines-guide.md).

## Modules

<<<<<<< HEAD
| Name                                                                 | Description                                      |
| -------------------------------------------------------------------- | ------------------------------------------------ |
| [kotlinx-coroutines-core](kotlinx-coroutines-core)                   | Core primitives to work with coroutines          |
| [kotlinx-coroutines-reactive](kotlinx-coroutines-reactive)           | Utilities for [Reactive Streams](http://www.reactive-streams.org) |
| [kotlinx-coroutines-reactor](kotlinx-coroutines-reactor)             | Utilities for [Reactor](https://projectreactor.io) |
| [kotlinx-coroutines-rx1](kotlinx-coroutines-rx1)                     | Utilities for [RxJava 1.x](https://github.com/ReactiveX/RxJava/tree/1.x) |
| [kotlinx-coroutines-rx2](kotlinx-coroutines-rx2)                     | Utilities for [RxJava 2.x](https://github.com/ReactiveX/RxJava) |
| [kotlinx-coroutines-android](kotlinx-coroutines-android)             | `UI` context for Android applications |
| [kotlinx-coroutines-javafx](kotlinx-coroutines-javafx)               | `JavaFx` context for JavaFX UI applications |
| [kotlinx-coroutines-swing](kotlinx-coroutines-swing)                 | `Swing` context for Swing UI applications |
| [kotlinx-coroutines-jdk8](kotlinx-coroutines-jdk8)                   | Integration with JDK8 `CompletableFuture` (Android API level 24) |
| [kotlinx-coroutines-nio](kotlinx-coroutines-nio)                     | Integration with asynchronous IO on JDK7+ (Android O Preview) |
| [kotlinx-coroutines-guava](kotlinx-coroutines-guava)                 | Integration with Guava [ListenableFuture](https://github.com/google/guava/wiki/ListenableFutureExplained) |
| [kotlinx-coroutines-play-services](kotlinx-coroutines-play-services) | Integration with Google Play Services [Tasks API](https://developers.google.com/android/guides/tasks) |
| [kotlinx-coroutines-quasar](kotlinx-coroutines-quasar)               | Integration with [Quasar](http://docs.paralleluniverse.co/quasar/) |
| [kotlinx-coroutines-slf4j](kotlinx-coroutines-slf4j)                 | Integration with SLF4J [MDC](https://logback.qos.ch/manual/mdc.html) |
=======
| Name                                                       | Description                                      |
| ---------------------------------------------------------- | ------------------------------------------------ |
| [kotlinx-coroutines-core](kotlinx-coroutines-core)         | Core primitives to work with coroutines          |
| [kotlinx-coroutines-reactive](kotlinx-coroutines-reactive) | Utilities for [Reactive Streams](http://www.reactive-streams.org) |
| [kotlinx-coroutines-reactor](kotlinx-coroutines-reactor)   | Utilities for [Reactor](https://projectreactor.io) |
| [kotlinx-coroutines-rx2](kotlinx-coroutines-rx2)           | Utilities for [RxJava 2.x](https://github.com/ReactiveX/RxJava) |
| [kotlinx-coroutines-android](kotlinx-coroutines-android)   | `UI` context for Android applications |
| [kotlinx-coroutines-javafx](kotlinx-coroutines-javafx)     | `JavaFx` context for JavaFX UI applications |
| [kotlinx-coroutines-swing](kotlinx-coroutines-swing)       | `Swing` context for Swing UI applications |
| [kotlinx-coroutines-jdk8](kotlinx-coroutines-jdk8)         | Integration with JDK8 `CompletableFuture` (Android API level 24) |
| [kotlinx-coroutines-guava](kotlinx-coroutines-guava)       | Integration with Guava [ListenableFuture](https://github.com/google/guava/wiki/ListenableFutureExplained) |
| [kotlinx-coroutines-slf4j](kotlinx-coroutines-slf4j)       | Integration with SLF4J [MDC](https://logback.qos.ch/manual/mdc.html) |
>>>>>>> 7f11d0e2

## Examples

* [example-frontend-js](example-frontend-js/index.html) -- frontend application written in Kotlin/JS
that uses coroutines to implement animations in imperative style.<|MERGE_RESOLUTION|>--- conflicted
+++ resolved
@@ -10,37 +10,19 @@
 
 ## Modules
 
-<<<<<<< HEAD
 | Name                                                                 | Description                                      |
 | -------------------------------------------------------------------- | ------------------------------------------------ |
 | [kotlinx-coroutines-core](kotlinx-coroutines-core)                   | Core primitives to work with coroutines          |
 | [kotlinx-coroutines-reactive](kotlinx-coroutines-reactive)           | Utilities for [Reactive Streams](http://www.reactive-streams.org) |
 | [kotlinx-coroutines-reactor](kotlinx-coroutines-reactor)             | Utilities for [Reactor](https://projectreactor.io) |
-| [kotlinx-coroutines-rx1](kotlinx-coroutines-rx1)                     | Utilities for [RxJava 1.x](https://github.com/ReactiveX/RxJava/tree/1.x) |
 | [kotlinx-coroutines-rx2](kotlinx-coroutines-rx2)                     | Utilities for [RxJava 2.x](https://github.com/ReactiveX/RxJava) |
 | [kotlinx-coroutines-android](kotlinx-coroutines-android)             | `UI` context for Android applications |
 | [kotlinx-coroutines-javafx](kotlinx-coroutines-javafx)               | `JavaFx` context for JavaFX UI applications |
 | [kotlinx-coroutines-swing](kotlinx-coroutines-swing)                 | `Swing` context for Swing UI applications |
 | [kotlinx-coroutines-jdk8](kotlinx-coroutines-jdk8)                   | Integration with JDK8 `CompletableFuture` (Android API level 24) |
-| [kotlinx-coroutines-nio](kotlinx-coroutines-nio)                     | Integration with asynchronous IO on JDK7+ (Android O Preview) |
 | [kotlinx-coroutines-guava](kotlinx-coroutines-guava)                 | Integration with Guava [ListenableFuture](https://github.com/google/guava/wiki/ListenableFutureExplained) |
 | [kotlinx-coroutines-play-services](kotlinx-coroutines-play-services) | Integration with Google Play Services [Tasks API](https://developers.google.com/android/guides/tasks) |
-| [kotlinx-coroutines-quasar](kotlinx-coroutines-quasar)               | Integration with [Quasar](http://docs.paralleluniverse.co/quasar/) |
 | [kotlinx-coroutines-slf4j](kotlinx-coroutines-slf4j)                 | Integration with SLF4J [MDC](https://logback.qos.ch/manual/mdc.html) |
-=======
-| Name                                                       | Description                                      |
-| ---------------------------------------------------------- | ------------------------------------------------ |
-| [kotlinx-coroutines-core](kotlinx-coroutines-core)         | Core primitives to work with coroutines          |
-| [kotlinx-coroutines-reactive](kotlinx-coroutines-reactive) | Utilities for [Reactive Streams](http://www.reactive-streams.org) |
-| [kotlinx-coroutines-reactor](kotlinx-coroutines-reactor)   | Utilities for [Reactor](https://projectreactor.io) |
-| [kotlinx-coroutines-rx2](kotlinx-coroutines-rx2)           | Utilities for [RxJava 2.x](https://github.com/ReactiveX/RxJava) |
-| [kotlinx-coroutines-android](kotlinx-coroutines-android)   | `UI` context for Android applications |
-| [kotlinx-coroutines-javafx](kotlinx-coroutines-javafx)     | `JavaFx` context for JavaFX UI applications |
-| [kotlinx-coroutines-swing](kotlinx-coroutines-swing)       | `Swing` context for Swing UI applications |
-| [kotlinx-coroutines-jdk8](kotlinx-coroutines-jdk8)         | Integration with JDK8 `CompletableFuture` (Android API level 24) |
-| [kotlinx-coroutines-guava](kotlinx-coroutines-guava)       | Integration with Guava [ListenableFuture](https://github.com/google/guava/wiki/ListenableFutureExplained) |
-| [kotlinx-coroutines-slf4j](kotlinx-coroutines-slf4j)       | Integration with SLF4J [MDC](https://logback.qos.ch/manual/mdc.html) |
->>>>>>> 7f11d0e2
 
 ## Examples
 
