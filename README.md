--- conflicted
+++ resolved
@@ -32,13 +32,10 @@
 * [core](core/README.md) &mdash; Kotlin/JVM implementation of common coroutines with additional features:
   * `Dispatchers.IO` dispatcher for blocking coroutines;
   * `Executor.asCoroutineDispatcher()` extension, custom thread pools, and more.
-<<<<<<< HEAD
 * [test](core/README.md) &mdash; test utilities for coroutines, currently with one feature:
   * `MainDispatcherInjector.inject()` to override `Dispatchers.Main` in tests.
-=======
 * [debug](core/README.md) &mdash; debug utilities for coroutines.
   * `DebugProbes` API to probe, keep track of, print and dump active coroutines.
->>>>>>> 054fcc2b
 * [js](js/README.md) &mdash; Kotlin/JS implementation of common coroutines with `Promise` support.
 * [native](native/README.md) &mdash; Kotlin/Native implementation of common coroutines with `runBlocking` single-threaded event loop.
 * [reactive](reactive/README.md) &mdash; modules that provide builders and iteration support for various reactive streams libraries:
